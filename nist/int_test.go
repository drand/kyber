package nist

import (
	"encoding/hex"
	"math/big"
	"testing"

	"bytes"

	"github.com/stretchr/testify/assert"
)

func TestIntEndianness(t *testing.T) {
	modulo := big.NewInt(65535)
	var v int64 = 65500
	// Let's assume it is bigendian and test that
	i := new(Int).Init64(v, modulo)
	assert.Equal(t, i.BO, BigEndian)

	buff1, err := i.MarshalBinary()
	assert.Nil(t, err)
	i.BO = BigEndian
	buff2, err := i.MarshalBinary()
	assert.Nil(t, err)
	assert.Equal(t, buff1, buff2)

	// Let's change endianness and check the result
	i.BO = LittleEndian
	buff3, err := i.MarshalBinary()
	assert.NotEqual(t, buff2, buff3)

	// let's try LittleEndian function
	buff4 := i.LittleEndian(0, 32)
	assert.Equal(t, buff3, buff4)
	// set endianess but using littleendian should not change anything
	i.BO = BigEndian
	assert.Equal(t, buff4, i.LittleEndian(0, 32))

	// Try to reconstruct the int from the buffer
	i = new(Int).Init64(v, modulo)
	i2 := NewInt64(0, modulo)
	buff, _ := i.MarshalBinary()
	assert.Nil(t, i2.UnmarshalBinary(buff))
	assert.True(t, i.Equal(i2))

	i.BO = LittleEndian
	buff, _ = i.MarshalBinary()
	i2.BO = LittleEndian
	assert.Nil(t, i2.UnmarshalBinary(buff))
	assert.True(t, i.Equal(i2))

	i2.BO = BigEndian
	assert.Nil(t, i2.UnmarshalBinary(buff))
	assert.False(t, i.Equal(i2))
}
func TestIntEndianBytes(t *testing.T) {
	modulo, err := hex.DecodeString("1000")
	moduloI := new(big.Int).SetBytes(modulo)
	assert.Nil(t, err)
	v, err := hex.DecodeString("10")
	assert.Nil(t, err)

	i := new(Int).InitBytes(v, moduloI)

	assert.Equal(t, 2, i.MarshalSize())
	assert.NotPanics(t, func() { i.LittleEndian(2, 2) })
}

<<<<<<< HEAD
func TestInits(t *testing.T) {
	i1 := NewInt64(int64(65500), big.NewInt(65535))
	i2 := NewInt(&i1.V, i1.M)
	assert.True(t, i1.Equal(i2))
	i3 := NewIntBytes(i1.Bytes(), i1.M)
	assert.True(t, i1.Equal(i3))
	i4 := NewIntString(i1.String(), "", 16, i1.M)
	assert.True(t, i1.Equal(i4))
=======
func TestIntClone(t *testing.T) {
	moduloI := new(big.Int).SetBytes([]byte{0x10, 0})
	base := new(Int).InitBytes([]byte{0x10}, moduloI)

	clone := base.Clone()
	clone.Add(clone, clone)
	if bytes.Compare(clone.Bytes(), base.Bytes()) == 0 {
		t.Error("Should not be equal")
	}
>>>>>>> 6c9b70ff
}<|MERGE_RESOLUTION|>--- conflicted
+++ resolved
@@ -1,11 +1,10 @@
 package nist
 
 import (
+	"bytes"
 	"encoding/hex"
 	"math/big"
 	"testing"
-
-	"bytes"
 
 	"github.com/stretchr/testify/assert"
 )
@@ -66,7 +65,6 @@
 	assert.NotPanics(t, func() { i.LittleEndian(2, 2) })
 }
 
-<<<<<<< HEAD
 func TestInits(t *testing.T) {
 	i1 := NewInt64(int64(65500), big.NewInt(65535))
 	i2 := NewInt(&i1.V, i1.M)
@@ -75,7 +73,8 @@
 	assert.True(t, i1.Equal(i3))
 	i4 := NewIntString(i1.String(), "", 16, i1.M)
 	assert.True(t, i1.Equal(i4))
-=======
+}
+
 func TestIntClone(t *testing.T) {
 	moduloI := new(big.Int).SetBytes([]byte{0x10, 0})
 	base := new(Int).InitBytes([]byte{0x10}, moduloI)
@@ -85,5 +84,4 @@
 	if bytes.Compare(clone.Bytes(), base.Bytes()) == 0 {
 		t.Error("Should not be equal")
 	}
->>>>>>> 6c9b70ff
 }